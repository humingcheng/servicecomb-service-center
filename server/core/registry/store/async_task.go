//Copyright 2017 Huawei Technologies Co., Ltd
//
//Licensed under the Apache License, Version 2.0 (the "License");
//you may not use this file except in compliance with the License.
//You may obtain a copy of the License at
//
//   http://www.apache.org/licenses/LICENSE-2.0
//
//Unless required by applicable law or agreed to in writing, software
//distributed under the License is distributed on an "AS IS" BASIS,
//WITHOUT WARRANTIES OR CONDITIONS OF ANY KIND, either express or implied.
//See the License for the specific language governing permissions and
//limitations under the License.
package store

import (
	"errors"
	"github.com/ServiceComb/service-center/util"
	"golang.org/x/net/context"
	"sync"
	"time"
)

const (
	DEFAULT_MAX_TASK_COUNT        = 1000
	DEFAULT_REMOVE_TASKS_INTERVAL = 30 * time.Second
)

type AsyncTask interface {
	Key() string
	Do(ctx context.Context) error
	Err() error
}

type AsyncTasker struct {
	queues      map[string]*util.UniQueue
	latestTasks map[string]AsyncTask
	removeTasks map[string]struct{}
	goroutine   *util.GoRoutine
	queueLock   sync.RWMutex
	ready       chan struct{}
	isClose     bool
}

func (lat *AsyncTasker) AddTask(ctx context.Context, task AsyncTask) error {
	if task == nil || ctx == nil {
		return errors.New("invalid parameters")
	}
	lat.queueLock.RLock()
	queue, ok := lat.queues[task.Key()]
	latestTask := lat.latestTasks[task.Key()]
	lat.queueLock.RUnlock()
	if !ok {
		lat.queueLock.Lock()
		queue, ok = lat.queues[task.Key()]
		if !ok {
			queue = util.NewUniQueue()
			lat.queues[task.Key()] = queue
			latestTask = task
			lat.latestTasks[task.Key()] = latestTask
		}
		lat.queueLock.Unlock()
	}

	if !ok || lat.isClose {
		// do immediately at first time
		return task.Do(ctx)
	}

	err := queue.Put(ctx, task)
	if err != nil {
		return err
	}
<<<<<<< HEAD
	util.LOGGER.Debugf("adtask done! key is %s", task.Key())
=======
	util.LOGGER.Debugf("add task done! key is %s", task.Key())
>>>>>>> 6f9ac156

	handled, err := lat.LatestHandled(task.Key())
	if err != nil {
		return err
	}
	return handled.Err()
}

func (lat *AsyncTasker) RemoveTask(key string) error {
	lat.queueLock.Lock()
	if lat.isClose {
		lat.queueLock.Unlock()
		return errors.New("AsyncTasker is stopped")
	}
	lat.removeTasks[key] = struct{}{}
	lat.queueLock.Unlock()
	return nil
}

func (lat *AsyncTasker) removeTask(key string) {
	lat.queueLock.Lock()
	delete(lat.queues, key)
	delete(lat.latestTasks, key)
	delete(lat.removeTasks, key)
	lat.queueLock.Unlock()
	util.LOGGER.Debugf("remove task, key is %s", key)
}

func (lat *AsyncTasker) LatestHandled(key string) (AsyncTask, error) {
	lat.queueLock.RLock()
	at, ok := lat.latestTasks[key]
	lat.queueLock.RUnlock()
	if !ok {
		return nil, errors.New("expired behavior")
	}
	return at, nil
}

func (lat *AsyncTasker) schedule(stopCh <-chan struct{}) {
	util.SafeCloseChan(lat.ready)
	ready := make(chan AsyncTask, DEFAULT_MAX_TASK_COUNT)
	defer func() {
		close(ready)
		util.LOGGER.Debugf("AsyncTasker is ready to stop")
	}()
	for {
		select {
		case <-stopCh:
			util.LOGGER.Debugf("scheduler exited for AsyncTasker is stopped")
			return
		default:
			go lat.collectReadyTasks(ready)

			ctx, _ := context.WithTimeout(context.Background(), time.Second)
			select {
			case task := <-ready:
				lat.scheduleTask(task.(AsyncTask))
				lat.scheduleReadyTasks(ready)
			case <-ctx.Done():
			}
		}
	}
}

func (lat *AsyncTasker) daemonRemoveTask(stopCh <-chan struct{}) {
	for {
		select {
		case <-stopCh:
			util.LOGGER.Debugf("daemon remove task exited for AsyncTasker is stopped")
			return
		case <-time.After(DEFAULT_REMOVE_TASKS_INTERVAL):
			if lat.isClose {
				return
			}
			removes := make([]string, 0, len(lat.removeTasks))
			lat.queueLock.RLock()
			for key := range lat.removeTasks {
				removes = append(removes, key)
			}
			lat.queueLock.RUnlock()
			for _, key := range removes {
				lat.removeTask(key)
			}
			util.LOGGER.Debugf("daemon remove task is running, %d removed", len(removes))
		}
	}
}

func (lat *AsyncTasker) Run() {
	lat.queueLock.Lock()
	if !lat.isClose {
		lat.queueLock.Unlock()
		return
	}
	lat.isClose = false
	lat.queueLock.Unlock()
	lat.goroutine.Do(lat.schedule)
	lat.goroutine.Do(lat.daemonRemoveTask)
}

func (lat *AsyncTasker) scheduleReadyTasks(ready <-chan AsyncTask) {
	ctx, _ := context.WithTimeout(context.Background(), time.Second)
	for {
		select {
		case task := <-ready:
			lat.scheduleTask(task.(AsyncTask))
		case <-ctx.Done():
			return
		}
	}
}

func (lat *AsyncTasker) collectReadyTasks(ready chan<- AsyncTask) {
	lat.queueLock.RLock()
	for key, queue := range lat.queues {
		select {
		case task, ok := <-queue.Chan():
			util.LOGGER.Debugf("get task in queue[%v], key is %s", ok, key)
			if !ok {
				continue
			}
			ready <- task.(AsyncTask) // will block when a lot of tasks coming in.
		default:
		}
	}
	lat.queueLock.RUnlock()
}

func (lat *AsyncTasker) scheduleTask(at AsyncTask) {
	util.LOGGER.Debugf("start to run task, key is %s", at.Key())
	lat.goroutine.Do(func(stopCh <-chan struct{}) {
		ctx, cancel := context.WithCancel(context.Background())
		go func() {
			defer cancel()

			lat.queueLock.RLock()
			_, ok := lat.latestTasks[at.Key()]
			lat.queueLock.RUnlock()
			if !ok {
				util.LOGGER.Debugf("task is removed, key is %s", at.Key())
				return
			}

			at.Do(ctx)

			lat.UpdateLatestTask(at)
		}()
		select {
		case <-ctx.Done():
			util.LOGGER.Debugf("finish to handle task, key is %s", at.Key())
		case <-stopCh:
			cancel()
			util.LOGGER.Debugf("cancelled task for AsyncTasker is stopped, key is %s", at.Key())
		}
	})
}

func (lat *AsyncTasker) UpdateLatestTask(at AsyncTask) {
	lat.queueLock.RLock()
	_, ok := lat.latestTasks[at.Key()]
	lat.queueLock.RUnlock()
	if !ok {
		return
	}

	lat.queueLock.Lock()
	_, ok = lat.latestTasks[at.Key()]
	if ok {
		lat.latestTasks[at.Key()] = at
	}
	lat.queueLock.Unlock()
}

func (lat *AsyncTasker) Stop() {
	lat.queueLock.Lock()
	if lat.isClose {
		lat.queueLock.Unlock()
		return
	}
	lat.isClose = true
	for key, queue := range lat.queues {
		queue.Close()
		delete(lat.queues, key)
		delete(lat.latestTasks, key)
	}
	for key := range lat.removeTasks {
		delete(lat.removeTasks, key)
	}
	lat.queueLock.Unlock()
	lat.goroutine.Close(true)

	util.SafeCloseChan(lat.ready)

	util.LOGGER.Debugf("AsyncTasker is stopped")
}

func (lat *AsyncTasker) Ready() <-chan struct{} {
	return lat.ready
}

func NewAsyncTasker() *AsyncTasker {
	return &AsyncTasker{
		latestTasks: make(map[string]AsyncTask),
		queues:      make(map[string]*util.UniQueue),
		removeTasks: make(map[string]struct{}),
		goroutine:   util.NewGo(make(chan struct{})),
		ready:       make(chan struct{}),
		isClose:     true,
	}
}<|MERGE_RESOLUTION|>--- conflicted
+++ resolved
@@ -71,11 +71,7 @@
 	if err != nil {
 		return err
 	}
-<<<<<<< HEAD
-	util.LOGGER.Debugf("adtask done! key is %s", task.Key())
-=======
 	util.LOGGER.Debugf("add task done! key is %s", task.Key())
->>>>>>> 6f9ac156
 
 	handled, err := lat.LatestHandled(task.Key())
 	if err != nil {
