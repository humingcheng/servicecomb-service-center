--- conflicted
+++ resolved
@@ -79,9 +79,8 @@
 	}, "/")
 }
 
-<<<<<<< HEAD
-func GetOldServiceRuleRootKey(tenant string) string {
-	return strings.Join([]string{
+func GetServiceRuleRootKey(tenant string) string {
+	return util.StringJoin([]string{
 		GetRootKey(),
 		REGISTRY_SERVICE_KEY,
 		REGISTRY_RULE_KEY,
@@ -89,47 +88,12 @@
 	}, "/")
 }
 
-=======
->>>>>>> 6f9ac156
-func GetServiceRuleRootKey(tenant string) string {
-	return util.StringJoin([]string{
-		GetRootKey(),
-		REGISTRY_SERVICE_KEY,
-		REGISTRY_RULE_KEY,
-		tenant,
-<<<<<<< HEAD
-	}, "/")
-}
-
-func GetOldServiceRuleIndexRootKey(tenant string) string {
-	return strings.Join([]string{
+func GetServiceRuleIndexRootKey(tenant string) string {
+	return util.StringJoin([]string{
 		GetRootKey(),
 		REGISTRY_SERVICE_KEY,
 		REGISTRY_RULE_INDEX_KEY,
 		tenant,
-=======
->>>>>>> 6f9ac156
-	}, "/")
-}
-
-func GetServiceRuleIndexRootKey(tenant string) string {
-	return util.StringJoin([]string{
-		GetRootKey(),
-		REGISTRY_SERVICE_KEY,
-		REGISTRY_RULE_INDEX_KEY,
-		tenant,
-<<<<<<< HEAD
-	}, "/")
-}
-
-func GetOldServiceTagRootKey(tenant string) string {
-	return strings.Join([]string{
-		GetRootKey(),
-		REGISTRY_SERVICE_KEY,
-		REGISTRY_TAG_KEY,
-		tenant,
-=======
->>>>>>> 6f9ac156
 	}, "/")
 }
 
@@ -317,29 +281,12 @@
 	return GenerateServiceDependencyRuleKey("p", tenant, in)
 }
 
-<<<<<<< HEAD
-func GetOldServiceDependencyRuleRootKey(tenant string) string {
-	return strings.Join([]string{
-=======
 func GetServiceDependencyRuleRootKey(tenant string) string {
 	return util.StringJoin([]string{
->>>>>>> 6f9ac156
 		GetRootKey(),
 		REGISTRY_SERVICE_KEY,
 		REGISTRY_DEPS_RULE_KEY,
 		tenant,
-<<<<<<< HEAD
-	}, "/")
-}
-
-func GetServiceDependencyRuleRootKey(tenant string) string {
-	return util.StringJoin([]string{
-		GetRootKey(),
-		REGISTRY_SERVICE_KEY,
-		REGISTRY_DEPS_RULE_KEY,
-		tenant,
-=======
->>>>>>> 6f9ac156
 	}, "/")
 }
 
@@ -360,29 +307,12 @@
 	return GenerateServiceDependencyKey("p", tenant, providerId, consumerId)
 }
 
-<<<<<<< HEAD
-func GetOldServiceDependencyRootKey(tenant string) string {
-	return strings.Join([]string{
-=======
 func GetServiceDependencyRootKey(tenant string) string {
 	return util.StringJoin([]string{
->>>>>>> 6f9ac156
 		GetRootKey(),
 		REGISTRY_SERVICE_KEY,
 		REGISTRY_DEPENDENCY_KEY,
 		tenant,
-<<<<<<< HEAD
-	}, "/")
-}
-
-func GetServiceDependencyRootKey(tenant string) string {
-	return util.StringJoin([]string{
-		GetRootKey(),
-		REGISTRY_SERVICE_KEY,
-		REGISTRY_DEPENDENCY_KEY,
-		tenant,
-=======
->>>>>>> 6f9ac156
 	}, "/")
 }
 
